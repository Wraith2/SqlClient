// Licensed to the .NET Foundation under one or more agreements.
// The .NET Foundation licenses this file to you under the MIT license.
// See the LICENSE file in the project root for more information.

using System;
using System.Collections.Generic;
using System.Diagnostics;
using System.Runtime.CompilerServices;
using System.Runtime.ConstrainedExecution;
using System.Runtime.InteropServices;
using System.Security;
using System.Threading;
using System.Threading.Tasks;
using Interop.Windows.Sni;
using Microsoft.Data.Common;
using Microsoft.Data.ProviderBase;

namespace Microsoft.Data.SqlClient
{
    using PacketHandle = IntPtr;

    internal readonly ref struct SessionHandle
    {
        public readonly SNIHandle NativeHandle;

        public SessionHandle(SNIHandle nativeHandle) => NativeHandle = nativeHandle;

        public bool IsNull => NativeHandle is null;
    }

    internal partial class TdsParserStateObject
    {
        private static class TdsParserStateObjectFactory
        {
            /// <summary>
            /// Always false in case of netfx. Only needed for merging with netcore codebase.
            /// </summary>
            internal const bool UseManagedSNI = false;
        }

        private SNIHandle _sessionHandle = null;              // the SNI handle we're to work on

        // SNI variables                                                     // multiple resultsets in one batch.
        private SNIPacket _sniPacket = null;                // Will have to re-vamp this for MARS
        internal SNIPacket _sniAsyncAttnPacket = null;                // Packet to use to send Attn
        private readonly WritePacketCache _writePacketCache = new WritePacketCache(); // Store write packets that are ready to be re-used
        private readonly Dictionary<IntPtr, SNIPacket> _pendingWritePackets = new Dictionary<IntPtr, SNIPacket>(); // Stores write packets that have been sent to SNI, but have not yet finished writing (i.e. we are waiting for SNI's callback)

        // Async variables
        private GCHandle _gcHandle;                                    // keeps this object alive until we're closed.

        // This variable is used to prevent sending an attention by another thread that is not the
        // current owner of the stateObj.  I currently do not know how this can happen.  Mark added
        // the code but does not remember either.  At some point, we need to research killing this
        // logic.
        private volatile int _allowObjectID;

        // Used for blanking out password in trace.
        internal int _tracePasswordOffset = 0;
        internal int _tracePasswordLength = 0;
        internal int _traceChangePasswordOffset = 0;
        internal int _traceChangePasswordLength = 0;

        //////////////////
        // Constructors //
        //////////////////

        internal TdsParserStateObject(TdsParser parser, SNIHandle physicalConnection, bool async)
        {
            // Construct a MARS session
            Debug.Assert(parser != null, "no parser?");
            _parser = parser;
            _onTimeoutAsync = OnTimeoutAsync;
            SniContext = SniContext.Snix_GetMarsSession;

            Debug.Assert(_parser._physicalStateObj != null, "no physical session?");
            Debug.Assert(_parser._physicalStateObj._inBuff != null, "no in buffer?");
            Debug.Assert(_parser._physicalStateObj._outBuff != null, "no out buffer?");
            Debug.Assert(_parser._physicalStateObj._outBuff.Length ==
                         _parser._physicalStateObj._inBuff.Length, "Unexpected unequal buffers.");

            // Determine packet size based on physical connection buffer lengths.
            SetPacketSize(_parser._physicalStateObj._outBuff.Length);

            ConsumerInfo myInfo = CreateConsumerInfo(async);
            SQLDNSInfo cachedDNSInfo;

            SQLFallbackDNSCache.Instance.GetDNSInfo(_parser.FQDNforDNSCache, out cachedDNSInfo);

            _sessionHandle = new SNIHandle(myInfo, physicalConnection, _parser.Connection.ConnectionOptions.IPAddressPreference, cachedDNSInfo);
            if (_sessionHandle.Status != TdsEnums.SNI_SUCCESS)
            {
                AddError(parser.ProcessSNIError(this));
                ThrowExceptionAndWarning();
            }

            // we post a callback that represents the call to dispose; once the
            // object is disposed, the next callback will cause the GC Handle to
            // be released.
            IncrementPendingCallbacks();
            _lastSuccessfulIOTimer = parser._physicalStateObj._lastSuccessfulIOTimer;
        }

        internal SSPIContextProvider CreateSSPIContextProvider() => new NativeSSPIContextProvider();

        ////////////////
        // Properties //
        ////////////////
        internal SNIHandle Handle
        {
            get
            {
                return _sessionHandle;
            }
        }

        internal uint Status
        {
            get
            {
                if (_sessionHandle != null)
                {
                    return _sessionHandle.Status;
                }
                else
                { // SQL BU DT 395431.
                    return TdsEnums.SNI_UNINITIALIZED;
                }
            }
        }

        internal SessionHandle SessionHandle => new SessionHandle(Handle);

        /////////////////////
        // General methods //
        /////////////////////

        // This method is only called by the command or datareader as a result of a user initiated
        // cancel request.
        internal void Cancel(int objectID)
        {
            bool hasLock = false;
            try
            {
                // Keep looping until we either grabbed the lock (and therefore sent attention) or the connection closes\breaks
                while ((!hasLock) && (_parser.State != TdsParserState.Closed) && (_parser.State != TdsParserState.Broken))
                {
                    Monitor.TryEnter(this, WaitForCancellationLockPollTimeout, ref hasLock);
                    if (hasLock)
                    { // Lock for the time being - since we need to synchronize the attention send.
                      // This lock is also protecting against concurrent close and async continuations

                        // don't allow objectID -1 since it is reserved for 'not associated with a command'
                        // yes, the 2^32-1 comand won't cancel - but it also won't cancel when we don't want it
                        if ((!_cancelled) && (objectID == _allowObjectID) && (objectID != -1))
                        {
                            _cancelled = true;

                            if (HasPendingData && !_attentionSent)
                            {
                                bool hasParserLock = false;
                                // Keep looping until we have the parser lock (and so are allowed to write), or the connection closes\breaks
                                while ((!hasParserLock) && (_parser.State != TdsParserState.Closed) && (_parser.State != TdsParserState.Broken))
                                {
                                    try
                                    {
                                        _parser.Connection._parserLock.Wait(canReleaseFromAnyThread: false, timeout: WaitForCancellationLockPollTimeout, lockTaken: ref hasParserLock);
                                        if (hasParserLock)
                                        {
                                            _parser.Connection.ThreadHasParserLockForClose = true;
                                            SendAttention();
                                        }
                                    }
                                    finally
                                    {
                                        if (hasParserLock)
                                        {
                                            if (_parser.Connection.ThreadHasParserLockForClose)
                                            {
                                                _parser.Connection.ThreadHasParserLockForClose = false;
                                            }
                                            _parser.Connection._parserLock.Release();
                                        }
                                    }
                                }
                            }
                        }
                    }
                }
            }
            finally
            {
                if (hasLock)
                {
                    Monitor.Exit(this);
                }
            }
        }

        private void ResetCancelAndProcessAttention()
        {
            // This method is shared by CloseSession initiated by DataReader.Close or completed
            // command execution, as well as the session reclamation code for cases where the
            // DataReader is opened and then GC'ed.
            lock (this)
            {
                // Reset cancel state.
                _cancelled = false;
                _allowObjectID = -1;

                if (_attentionSent)
                {
                    // Make sure we're cleaning up the AttentionAck if Cancel happened before taking the lock.
                    // We serialize Cancel/CloseSession to prevent a race condition between these two states.
                    // The problem is that both sending and receiving attentions are time taking
                    // operations.
#if DEBUG
                    TdsParser.ReliabilitySection tdsReliabilitySection = new TdsParser.ReliabilitySection();

                    RuntimeHelpers.PrepareConstrainedRegions();
                    try
                    {
                        tdsReliabilitySection.Start();
#endif //DEBUG
                        Parser.ProcessPendingAck(this);
#if DEBUG
                    }
                    finally
                    {
                        tdsReliabilitySection.Stop();
                    }
#endif //DEBUG
                }
                SetTimeoutStateStopped();
            }
        }

        private ConsumerInfo CreateConsumerInfo(bool async)
        {
            ConsumerInfo myInfo = new ConsumerInfo();

            Debug.Assert(_outBuff.Length == _inBuff.Length, "Unexpected unequal buffers.");

            myInfo.defaultBufferSize = _outBuff.Length; // Obtain packet size from outBuff size.

            if (async)
            {
                myInfo.readDelegate = SNILoadHandle.SingletonInstance.ReadAsyncCallbackDispatcher;
                myInfo.writeDelegate = SNILoadHandle.SingletonInstance.WriteAsyncCallbackDispatcher;
                _gcHandle = GCHandle.Alloc(this, GCHandleType.Normal);
                myInfo.key = (IntPtr)_gcHandle;
            }
            return myInfo;
        }

        internal void CreatePhysicalSNIHandle(
            string serverName,
            TimeoutTimer timeout,
            out byte[] instanceName,
            byte[] spnBuffer,
            bool flushCache,
            bool async,
            bool fParallel,
            TransparentNetworkResolutionState transparentNetworkResolutionState,
            int totalTimeout,
            SqlConnectionIPAddressPreference ipPreference,
            string cachedFQDN,
            string hostNameInCertificate = "")
        {
            ConsumerInfo myInfo = CreateConsumerInfo(async);

            // serverName : serverInfo.ExtendedServerName
            // may not use this serverName as key

            _ = SQLFallbackDNSCache.Instance.GetDNSInfo(cachedFQDN, out SQLDNSInfo cachedDNSInfo);

            _sessionHandle = new SNIHandle(myInfo, serverName, spnBuffer, timeout.MillisecondsRemainingInt,
                out instanceName, flushCache, !async, fParallel, transparentNetworkResolutionState, totalTimeout,
                ipPreference, cachedDNSInfo, hostNameInCertificate);
        }

        internal bool IsPacketEmpty(PacketHandle readPacket) => readPacket == default;

        internal PacketHandle ReadSyncOverAsync(int timeoutRemaining, out uint error)
        {
            SNIHandle handle = Handle ?? throw ADP.ClosedConnectionError();
            PacketHandle readPacket = default;
            error = SniNativeWrapper.SNIReadSyncOverAsync(handle, ref readPacket, timeoutRemaining);
            return readPacket;
        }

        internal PacketHandle ReadAsync(SessionHandle handle, out uint error)
        {
            PacketHandle readPacket = default;
            error = SniNativeWrapper.SNIReadAsync(handle.NativeHandle, ref readPacket);
            return readPacket;
        }

        internal uint CheckConnection() => SniNativeWrapper.SNICheckConnection(Handle);

        internal void ReleasePacket(PacketHandle syncReadPacket) => SniNativeWrapper.SNIPacketRelease(syncReadPacket);
        
        [ReliabilityContract(Consistency.WillNotCorruptState, Cer.Success)]
        internal int DecrementPendingCallbacks(bool release)
        {
            int remaining = Interlocked.Decrement(ref _pendingCallbacks);
            SqlClientEventSource.Log.TryAdvancedTraceEvent("<sc.TdsParserStateObject.DecrementPendingCallbacks|ADV> {0}, after decrementing _pendingCallbacks: {1}", ObjectID, _pendingCallbacks);

            if ((0 == remaining || release) && _gcHandle.IsAllocated)
            {
                SqlClientEventSource.Log.TryAdvancedTraceEvent("<sc.TdsParserStateObject.DecrementPendingCallbacks|ADV> {0}, FREEING HANDLE!", ObjectID);
                _gcHandle.Free();
            }

            // NOTE: TdsParserSessionPool may call DecrementPendingCallbacks on a TdsParserStateObject which is already disposed
            // This is not dangerous (since the stateObj is no longer in use), but we need to add a workaround in the assert for it
            Debug.Assert((remaining == -1 && _sessionHandle == null) || (0 <= remaining && remaining < 3), $"_pendingCallbacks values is invalid after decrementing: {remaining}");
            return remaining;
        }

        internal void Dispose()
        {

            SafeHandle packetHandle = _sniPacket;
            SafeHandle sessionHandle = _sessionHandle;
            SafeHandle asyncAttnPacket = _sniAsyncAttnPacket;
            _sniPacket = null;
            _sessionHandle = null;
            _sniAsyncAttnPacket = null;

            DisposeCounters();

            if (sessionHandle != null || packetHandle != null)
            {
                // Comment CloseMARSSession
                // UNDONE - if there are pending reads or writes on logical connections, we need to block
                // here for the callbacks!!!  This only applies to async.  Should be fixed by async fixes for
                // AD unload/exit.

                // TODO: Make this a BID trace point!
                RuntimeHelpers.PrepareConstrainedRegions();
                try
                { }
                finally
                {
                    if (packetHandle != null)
                    {
                        packetHandle.Dispose();
                    }
                    if (asyncAttnPacket != null)
                    {
                        asyncAttnPacket.Dispose();
                    }
                    if (sessionHandle != null)
                    {
                        sessionHandle.Dispose();
                        DecrementPendingCallbacks(true); // Will dispose of GC handle.
                    }
                }
            }

            if (_writePacketCache != null)
            {
                lock (_writePacketLockObject)
                {
                    RuntimeHelpers.PrepareConstrainedRegions();
                    try
                    { }
                    finally
                    {
                        _writePacketCache.Dispose();
                        // Do not set _writePacketCache to null, just in case a WriteAsyncCallback completes after this point
                    }
                }
            }
        }

        [ReliabilityContract(Consistency.WillNotCorruptState, Cer.Success)]
        internal int IncrementPendingCallbacks()
        {
            int remaining = Interlocked.Increment(ref _pendingCallbacks);

            SqlClientEventSource.Log.TryAdvancedTraceEvent("<sc.TdsParserStateObject.IncrementPendingCallbacks|ADV> {0}, after incrementing _pendingCallbacks: {1}", ObjectID, _pendingCallbacks);
            Debug.Assert(0 < remaining && remaining <= 3, $"_pendingCallbacks values is invalid after incrementing: {remaining}");
            return remaining;
        }

        internal void StartSession(int objectID)
        {
            _allowObjectID = objectID;
        }

        /// <summary>
        /// Checks to see if the underlying connection is still valid (used by idle connection resiliency - for active connections)
        /// NOTE: This is not safe to do on a connection that is currently in use
        /// NOTE: This will mark the connection as broken if it is found to be dead
        /// </summary>
        /// <returns>True if the connection is still alive, otherwise false</returns>
        internal bool ValidateSNIConnection()
        {
            if ((_parser == null) || ((_parser.State == TdsParserState.Broken) || (_parser.State == TdsParserState.Closed)))
            {
                return false;
            }

            if (DateTime.UtcNow.Ticks - _lastSuccessfulIOTimer._value <= CheckConnectionWindow)
            {
                return true;
            }

            uint error = TdsEnums.SNI_SUCCESS;
            SniContext = SniContext.Snix_Connect;
            try
            {
                Interlocked.Increment(ref _readingCount);
                SNIHandle handle = Handle;
                if (handle != null)
                {
                    error = SniNativeWrapper.SNICheckConnection(handle);
                }
            }
            finally
            {
                Interlocked.Decrement(ref _readingCount);
            }
            return (error == TdsEnums.SNI_SUCCESS) || (error == TdsEnums.SNI_WAIT_TIMEOUT);
        }

        // This method should only be called by ReadSni!  If not - it may have problems with timeouts!
        private void ReadSniError(TdsParserStateObject stateObj, uint error)
        {
            TdsParser.ReliabilitySection.Assert("unreliable call to ReadSniSyncError");  // you need to setup for a thread abort somewhere before you call this method

            if (TdsEnums.SNI_WAIT_TIMEOUT == error)
            {
                Debug.Assert(_syncOverAsync, "Should never reach here with async on!");
                bool fail = false;

                if (IsTimeoutStateExpired)
                { // This is now our second timeout - time to give up.
                    fail = true;
                }
                else
                {
                    stateObj.SetTimeoutStateStopped();
                    Debug.Assert(_parser.Connection != null, "SqlConnectionInternalTds handler can not be null at this point.");
                    AddError(new SqlError(TdsEnums.TIMEOUT_EXPIRED, 0x00, TdsEnums.MIN_ERROR_CLASS, _parser.Server, _parser.Connection.TimeoutErrorInternal.GetErrorMessage(), "", 0, TdsEnums.SNI_WAIT_TIMEOUT));

                    if (!stateObj._attentionSent)
                    {
                        if (stateObj.Parser.State == TdsParserState.OpenLoggedIn)
                        {
                            stateObj.SendAttention(mustTakeWriteLock: true);

                            PacketHandle syncReadPacket = default;
                            bool readFromNetwork = true;
                            RuntimeHelpers.PrepareConstrainedRegions();
                            bool shouldDecrement = false;
                            try
                            {
                                Interlocked.Increment(ref _readingCount);
                                shouldDecrement = true;
                                readFromNetwork = !PartialPacketContainsCompletePacket();
                                if (readFromNetwork)
                                {
                                    syncReadPacket = ReadSyncOverAsync(stateObj.GetTimeoutRemaining(), out error);
                                }
                                else
                                {
                                    error = TdsEnums.SNI_SUCCESS;
                                }

                                Interlocked.Decrement(ref _readingCount);
                                shouldDecrement = false;

                                if (TdsEnums.SNI_SUCCESS == error)
                                {
                                    // We will end up letting the run method deal with the expected done:done_attn token stream.
                                    stateObj.ProcessSniPacket(syncReadPacket, TdsEnums.SNI_SUCCESS);
                                    return;
                                }
                                else
                                {
                                    Debug.Assert(!readFromNetwork || !IsValidPacket(syncReadPacket), "unexpected syncReadPacket without corresponding SNIPacketRelease");
                                    fail = true; // Subsequent read failed, time to give up.
                                }
                            }
                            finally
                            {
                                if (shouldDecrement)
                                {
                                    Interlocked.Decrement(ref _readingCount);
                                }

                                if (readFromNetwork && !IsPacketEmpty(syncReadPacket))
                                {
                                    // Be sure to release packet, otherwise it will be leaked by native.
                                    ReleasePacket(syncReadPacket);
                                }
                            }
                        }
                        else
                        {
                            if (_parser._loginWithFailover)
                            {
                                // For DbMirroring Failover during login, never break the connection, just close the TdsParser
                                _parser.Disconnect();
                            }
                            else if ((_parser.State == TdsParserState.OpenNotLoggedIn) && (_parser.Connection.ConnectionOptions.MultiSubnetFailover || _parser.Connection.ConnectionOptions.TransparentNetworkIPResolution))
                            {
                                // For MultiSubnet Failover during login, never break the connection, just close the TdsParser
                                _parser.Disconnect();
                            }
                            else
                                fail = true; // We aren't yet logged in - just fail.
                        }
                    }
                }

                if (fail)
                {
                    _parser.State = TdsParserState.Broken; // We failed subsequent read, we have to quit!
                    _parser.Connection.BreakConnection();
                }
            }
            else
            {
                // Caution: ProcessSNIError  always  returns a fatal error!
                AddError(_parser.ProcessSNIError(stateObj));
            }
            ThrowExceptionAndWarning();

            AssertValidState();
        }

        private uint GetSniPacket(PacketHandle packet, ref uint dataSize)
        {
<<<<<<< HEAD
            return SNINativeMethodWrapper.SNIPacketGetData(packet, _inBuff, ref dataSize);
=======
            if (error != 0)
            {
                if ((_parser.State == TdsParserState.Closed) || (_parser.State == TdsParserState.Broken))
                {
                    // Do nothing with callback if closed or broken and error not 0 - callback can occur
                    // after connection has been closed.  PROBLEM IN NETLIB - DESIGN FLAW.
                    return;
                }

                AddError(_parser.ProcessSNIError(this));
                AssertValidState();
            }
            else
            {
                uint dataSize = 0;

                uint getDataError = SniNativeWrapper.SNIPacketGetData(packet, _inBuff, ref dataSize);

                if (getDataError == TdsEnums.SNI_SUCCESS)
                {
                    if (_inBuff.Length < dataSize)
                    {
                        Debug.Assert(true, "Unexpected dataSize on Read");
                        throw SQL.InvalidInternalPacketSize(StringsHelper.GetString(Strings.SqlMisc_InvalidArraySizeMessage));
                    }

                    _lastSuccessfulIOTimer._value = DateTime.UtcNow.Ticks;
                    _inBytesRead = (int)dataSize;
                    _inBytesUsed = 0;

                    if (_snapshot != null)
                    {
                        _snapshot.AppendPacketData(_inBuff, _inBytesRead);
                        if (_snapshotReplay)
                        {
                            _snapshot.MoveNext();
#if DEBUG
                            _snapshot.AssertCurrent();
#endif
                        }
                    }

                    SniReadStatisticsAndTracing();
                    SqlClientEventSource.Log.TryAdvancedTraceBinEvent("TdsParser.ReadNetworkPacketAsyncCallback | INFO | ADV | State Object Id {0}, Packet read. In Buffer: {1}, In Bytes Read: {2}", ObjectID, _inBuff, _inBytesRead);

                    AssertValidState();
                }
                else
                {
                    throw SQL.ParsingError(ParsingErrorState.ProcessSniPacketFailed);
                }
            }
>>>>>>> 986cdb94
        }

        private void ChangeNetworkPacketTimeout(int dueTime, int period)
        {
            Timer networkPacketTimeout = _networkPacketTimeout;
            if (networkPacketTimeout != null)
            {
                try
                {
                    networkPacketTimeout.Change(dueTime, period);
                }
                catch (ObjectDisposedException)
                {
                    // _networkPacketTimeout is set to null before Disposing, but there is still a slight chance
                    // that object was disposed after we took a copy
                }
            }
        }

        public void ReadAsyncCallback(IntPtr key, PacketHandle packet, uint error)
        {
            // Key never used.
            // Note - it's possible that when native calls managed that an asynchronous exception
            // could occur in the native->managed transition, which would
            // have two impacts:
            // 1) user event not called
            // 2) DecrementPendingCallbacks not called, which would mean this object would be leaked due
            //    to the outstanding GCRoot until AppDomain.Unload.
            // We live with the above for the time being due to the constraints of the current
            // reliability infrastructure provided by the CLR.

            TaskCompletionSource<object> source = _networkPacketTaskSource;
#if DEBUG
            if ((s_forcePendingReadsToWaitForUser) && (_realNetworkPacketTaskSource != null))
            {
                source = _realNetworkPacketTaskSource;
            }
#endif

            // The mars physical connection can get a callback
            // with a packet but no result after the connection is closed.
            if (source == null && _parser._pMarsPhysicalConObj == this)
            {
                return;
            }

            RuntimeHelpers.PrepareConstrainedRegions();
            bool processFinallyBlock = true;
            try
            {
                Debug.Assert(IntPtr.Zero == packet || IntPtr.Zero != packet && source != null, "AsyncResult null on callback");

                if (_parser.MARSOn)
                {
                    // Only take reset lock on MARS and Async.
                    CheckSetResetConnectionState(error, CallbackType.Read);
                }

                ChangeNetworkPacketTimeout(Timeout.Infinite, Timeout.Infinite);

                // The timer thread may be unreliable under high contention scenarios. It cannot be
                // assumed that the timeout has happened on the timer thread callback. Check the timeout
                // synchrnously and then call OnTimeoutSync to force an atomic change of state.
                if (TimeoutHasExpired)
                {
                    OnTimeoutSync(asyncClose: true);
                }

                // try to change to the stopped state but only do so if currently in the running state
                // and use cmpexch so that all changes out of the running state are atomic
                int previousState = Interlocked.CompareExchange(ref _timeoutState, TimeoutState.Stopped, TimeoutState.Running);

                // if the state is anything other than running then this query has reached an end so
                // set the correlation _timeoutIdentityValue to 0 to prevent late callbacks executing
                if (_timeoutState != TimeoutState.Running)
                {
                    _timeoutIdentityValue = 0;
                }

                ProcessSniPacket(packet, error);
            }
            catch (Exception e)
            {
                processFinallyBlock = ADP.IsCatchableExceptionType(e);
                throw;
            }
            finally
            {
                // pendingCallbacks may be 2 after decrementing, this indicates that a fatal timeout is occurring, and therefore we shouldn't complete the task
                int pendingCallbacks = DecrementPendingCallbacks(false); // may dispose of GC handle.
                if ((processFinallyBlock) && (source != null) && (pendingCallbacks < 2))
                {
                    if (error == 0)
                    {
                        if (_executionContext != null)
                        {
                            ExecutionContext.Run(_executionContext, (state) => source.TrySetResult(null), null);
                        }
                        else
                        {
                            source.TrySetResult(null);
                        }
                    }
                    else
                    {
                        if (_executionContext != null)
                        {
                            ExecutionContext.Run(_executionContext, (state) => ReadAsyncCallbackCaptureException(source), null);
                        }
                        else
                        {
                            ReadAsyncCallbackCaptureException(source);
                        }
                    }
                }

                AssertValidState();
            }
        }

        private void ReadAsyncCallbackCaptureException(TaskCompletionSource<object> source)
        {
            bool captureSuccess = false;
            try
            {
                if (_hasErrorOrWarning)
                {
                    // Do the close on another thread, since we don't want to block the callback thread
                    ThrowExceptionAndWarning(asyncClose: true);
                }
                else if ((_parser.State == TdsParserState.Closed) || (_parser.State == TdsParserState.Broken))
                {
                    // Connection was closed by another thread before we parsed the packet, so no error was added to the collection
                    throw ADP.ClosedConnectionError();
                }
            }
            catch (Exception ex)
            {
                if (source.TrySetException(ex))
                {
                    // There was an exception, and it was successfully stored in the task
                    captureSuccess = true;
                }
            }

            if (!captureSuccess)
            {
                // Either there was no exception, or the task was already completed
                // This is unusual, but possible if a fatal timeout occurred on another thread (which should mean that the connection is now broken)
                Debug.Assert(_parser.State == TdsParserState.Broken || _parser.State == TdsParserState.Closed || _parser.Connection.IsConnectionDoomed, "Failed to capture exception while the connection was still healthy");

                // The safest thing to do is to ensure that the connection is broken and attempt to cancel the task
                // This must be done from another thread to not block the callback thread
                Task.Factory.StartNew(() =>
                {
                    _parser.State = TdsParserState.Broken;
                    _parser.Connection.BreakConnection();
                    source.TrySetCanceled();
                });
            }
        }

#pragma warning disable 420 // a reference to a volatile field will not be treated as volatile

        public void WriteAsyncCallback(IntPtr key, PacketHandle packet, uint sniError)
        { // Key never used.
            RemovePacketFromPendingList(packet);
            try
            {
                if (sniError != TdsEnums.SNI_SUCCESS)
                {
                    SqlClientEventSource.Log.TryTraceEvent("TdsParserStateObject.WriteAsyncCallback | Info | State Object Id {0}, Write async returned error code {1}", _objectID, (int)sniError);
                    try
                    {
                        AddError(_parser.ProcessSNIError(this));
                        ThrowExceptionAndWarning(asyncClose: true);
                    }
                    catch (Exception e)
                    {
                        TaskCompletionSource<object> writeCompletionSource = _writeCompletionSource;
                        if (writeCompletionSource != null)
                        {
                            writeCompletionSource.TrySetException(e);
                        }
                        else
                        {
                            _delayedWriteAsyncCallbackException = e;

                            // Ensure that _delayedWriteAsyncCallbackException is set before checking _writeCompletionSource
                            Interlocked.MemoryBarrier();

                            // Double check that _writeCompletionSource hasn't been created in the meantime
                            writeCompletionSource = _writeCompletionSource;
                            if (writeCompletionSource != null)
                            {
                                Exception delayedException = Interlocked.Exchange(ref _delayedWriteAsyncCallbackException, null);
                                if (delayedException != null)
                                {
                                    writeCompletionSource.TrySetException(delayedException);
                                }
                            }
                        }

                        return;
                    }
                }
                else
                {
                    _lastSuccessfulIOTimer._value = DateTime.UtcNow.Ticks;
                }
            }
            finally
            {
#if DEBUG
                if (SqlCommand.DebugForceAsyncWriteDelay > 0)
                {
                    new Timer(obj =>
                    {
                        Interlocked.Decrement(ref _asyncWriteCount);
                        TaskCompletionSource<object> writeCompletionSource = _writeCompletionSource;
                        if (_asyncWriteCount == 0 && writeCompletionSource != null)
                        {
                            writeCompletionSource.TrySetResult(null);
                        }
                    }, null, SqlCommand.DebugForceAsyncWriteDelay, Timeout.Infinite);
                }
                else
                {
#else
                {
#endif
                    Interlocked.Decrement(ref _asyncWriteCount);
                }
            }
#if DEBUG
            if (SqlCommand.DebugForceAsyncWriteDelay > 0)
            {
                return;
            }
#endif
            TaskCompletionSource<object> completionSource = _writeCompletionSource;
            if (_asyncWriteCount == 0 && completionSource != null)
            {
                completionSource.TrySetResult(null);
            }
        }

#pragma warning restore 420

        /////////////////////////////////////////
        // Network/Packet Writing & Processing //
        /////////////////////////////////////////

        //
        // Takes a secure string and offsets and saves them for a write latter when the information is written out to SNI Packet
        //  This method is provided to better handle the life cycle of the clear text of the secure string
        //  This method also ensures that the clear text is not held in the unpined managed buffer so that it avoids getting moved around by CLR garbage collector
        //  TdsParserStaticMethods.EncryptPassword operation is also done in the unmanaged buffer for the clear text later
        //
        internal void WriteSecureString(SecureString secureString)
        {
            TdsParser.ReliabilitySection.Assert("unreliable call to WriteSecureString");  // you need to setup for a thread abort somewhere before you call this method

            Debug.Assert(_securePasswords[0] == null || _securePasswords[1] == null, "There are more than two secure passwords");

            int index = _securePasswords[0] != null ? 1 : 0;

            _securePasswords[index] = secureString;
            _securePasswordOffsetsInBuffer[index] = _outBytesUsed;

            // loop through and write the entire array
            int lengthInBytes = secureString.Length * 2;

            // It is guaranteed both secure password and secure change password should fit into the first packet
            // Given current TDS format and implementation it is not possible that one of secure string is the last item and exactly fill up the output buffer
            //  if this ever happens and it is correct situation, the packet needs to be written out after _outBytesUsed is update
            Debug.Assert((_outBytesUsed + lengthInBytes) < _outBuff.Length, "Passwords cannot be split into two different packet or the last item which fully fill up _outBuff!!!");

            _outBytesUsed += lengthInBytes;
        }

        internal void ResetSecurePasswordsInformation()
        {
            for (int i = 0; i < _securePasswords.Length; ++i)
            {
                _securePasswords[i] = null;
                _securePasswordOffsetsInBuffer[i] = 0;
            }
        }

        internal Task WaitForAccumulatedWrites()
        {
            // Checked for stored exceptions
#pragma warning disable 420 // A reference to a volatile field will not be treated as volatile - Disabling since the Interlocked APIs are volatile aware
            Exception delayedException = Interlocked.Exchange(ref _delayedWriteAsyncCallbackException, null);
            if (delayedException != null)
            {
                throw delayedException;
            }
#pragma warning restore 420

            if (_asyncWriteCount == 0)
            {
                return null;
            }

            _writeCompletionSource = new TaskCompletionSource<object>();
            Task task = _writeCompletionSource.Task;

            // Ensure that _writeCompletionSource is set before checking state
            Interlocked.MemoryBarrier();

            // Now that we have set _writeCompletionSource, check if parser is closed or broken
            if ((_parser.State == TdsParserState.Closed) || (_parser.State == TdsParserState.Broken))
            {
                throw ADP.ClosedConnectionError();
            }

            // Check for stored exceptions
#pragma warning disable 420 // A reference to a volatile field will not be treated as volatile - Disabling since the Interlocked APIs are volatile aware
            delayedException = Interlocked.Exchange(ref _delayedWriteAsyncCallbackException, null);
            if (delayedException != null)
            {
                throw delayedException;
            }
#pragma warning restore 420 

            // If there are no outstanding writes, see if we can shortcut and return null
            if ((_asyncWriteCount == 0) && ((!task.IsCompleted) || (task.Exception == null)))
            {
                task = null;
            }

            return task;
        }

        // Takes in a single byte and writes it to the buffer.  If the buffer is full, it is flushed
        // and then the buffer is re-initialized in flush() and then the byte is put in the buffer.
        internal void WriteByte(byte b)
        {
            TdsParser.ReliabilitySection.Assert("unreliable call to WriteByte");  // you need to setup for a thread abort somewhere before you call this method

            Debug.Assert(_outBytesUsed <= _outBuff.Length, "ERROR - TDSParser: _outBytesUsed > _outBuff.Length");

            // check to make sure we haven't used the full amount of space available in the buffer, if so, flush it
            if (_outBytesUsed == _outBuff.Length)
            {
                WritePacket(TdsEnums.SOFTFLUSH, canAccumulate: true);
            }
            // set byte in buffer and increment the counter for number of bytes used in the out buffer
            _outBuff[_outBytesUsed++] = b;
        }

        internal Task WriteByteArray(byte[] b, int len, int offsetBuffer, bool canAccumulate = true, TaskCompletionSource<object> completion = null)
        {
            try
            {
                TdsParser.ReliabilitySection.Assert("unreliable call to WriteByteArray");  // you need to setup for a thread abort somewhere before you call this method

                bool async = _parser._asyncWrite;  // NOTE: We are capturing this now for the assert after the Task is returned, since WritePacket will turn off async if there is an exception
                Debug.Assert(async || _asyncWriteCount == 0);
                // Do we have to send out in packet size chunks, or can we rely on netlib layer to break it up?
                // would prefer to do something like:
                //
                // if (len > what we have room for || len > out buf)
                //   flush buffer
                //   UnsafeNativeMethods.Write(b)
                //

                int offset = offsetBuffer;

                Debug.Assert(b.Length >= len, "Invalid length sent to WriteByteArray()!");

                // loop through and write the entire array
                do
                {
                    if ((_outBytesUsed + len) > _outBuff.Length)
                    {
                        // If the remainder of the data won't fit into the buffer, then we have to put
                        // whatever we can into the buffer, and flush that so we can then put more into
                        // the buffer on the next loop of the while.

                        int remainder = _outBuff.Length - _outBytesUsed;

                        // write the remainder
                        Buffer.BlockCopy(b, offset, _outBuff, _outBytesUsed, remainder);

                        // handle counters
                        offset += remainder;
                        _outBytesUsed += remainder;
                        len -= remainder;

                        Task packetTask = WritePacket(TdsEnums.SOFTFLUSH, canAccumulate);

                        if (packetTask != null)
                        {
                            Task task = null;
                            Debug.Assert(async, "Returned task in sync mode");
                            if (completion == null)
                            {
                                completion = new TaskCompletionSource<object>();
                                task = completion.Task; // we only care about return from topmost call, so do not access Task property in other cases
                            }
                            WriteByteArraySetupContinuation(b, len, completion, offset, packetTask);
                            return task;
                        }

                    }
                    else
                    {
                        //((stateObj._outBytesUsed + len) <= stateObj._outBuff.Length )
                        // Else the remainder of the string will fit into the buffer, so copy it into the
                        // buffer and then break out of the loop.

                        Buffer.BlockCopy(b, offset, _outBuff, _outBytesUsed, len);

                        // handle out buffer bytes used counter
                        _outBytesUsed += len;
                        break;
                    }
                } while (len > 0);

                if (completion != null)
                {
                    completion.SetResult(null);
                }
                return null;
            }
            catch (Exception e)
            {
                if (completion != null)
                {
                    completion.SetException(e);
                    return null;
                }
                else
                {
                    throw;
                }
            }
        }

        // This is in its own method to avoid always allocating the lambda in WriteByteArray
        private void WriteByteArraySetupContinuation(byte[] b, int len, TaskCompletionSource<object> completion, int offset, Task packetTask)
        {
            AsyncHelper.ContinueTask(packetTask, completion,
                () => WriteByteArray(b, len: len, offsetBuffer: offset, canAccumulate: false, completion: completion),
                connectionToDoom: _parser.Connection
            );
        }

        // Dumps contents of buffer to SNI for network write.
        internal Task WritePacket(byte flushMode, bool canAccumulate = false)
        {
            TdsParserState state = _parser.State;
            if ((state == TdsParserState.Closed) || (state == TdsParserState.Broken))
            {
                throw ADP.ClosedConnectionError();
            }

            if (
                // This appears to be an optimization to avoid writing empty packets in 2005
                // However, since we don't know the version prior to login Is2005OrNewer was always false prior to login
                // So removing the Is2005OrNewer check causes issues since the login packet happens to meet the rest of the conditions below
                // So we need to avoid this check prior to login completing
                state == TdsParserState.OpenLoggedIn
                    && !_bulkCopyOpperationInProgress // ignore the condition checking for bulk copy
                    && _outBytesUsed == (_outputHeaderLen + BitConverter.ToInt32(_outBuff, _outputHeaderLen))
                    && _outputPacketCount == 0
                    || _outBytesUsed == _outputHeaderLen
                    && _outputPacketCount == 0)
            {
                return null;
            }

            byte status;
            byte packetNumber = _outputPacketNumber;

            // Set Status byte based whether this is end of message or not
            bool willCancel = (_cancelled) && (_parser._asyncWrite);
            if (willCancel)
            {
                status = TdsEnums.ST_EOM | TdsEnums.ST_IGNORE;
                ResetPacketCounters();
            }
            else if (TdsEnums.HARDFLUSH == flushMode)
            {
                status = TdsEnums.ST_EOM;
                ResetPacketCounters();
            }
            else if (TdsEnums.SOFTFLUSH == flushMode)
            {
                status = TdsEnums.ST_BATCH;
                _outputPacketNumber++;
                _outputPacketCount++;
            }
            else
            {
                status = TdsEnums.ST_EOM;
                Debug.Fail($"Unexpected argument {flushMode,-2:x2} to WritePacket");
            }

            _outBuff[0] = _outputMessageType;         // Message Type
            _outBuff[1] = status;
            _outBuff[2] = (byte)(_outBytesUsed >> 8); // length - upper byte
            _outBuff[3] = (byte)(_outBytesUsed & 0xff); // length - lower byte
            _outBuff[4] = 0;                          // channel
            _outBuff[5] = 0;
            _outBuff[6] = packetNumber;               // packet
            _outBuff[7] = 0;                          // window

            Task task = null;
            _parser.CheckResetConnection(this);       // HAS SIDE EFFECTS - re-org at a later time if possible

            task = WriteSni(canAccumulate);
            AssertValidState();

            if (willCancel)
            {
                // If we have been canceled, then ensure that we write the ATTN packet as well
                task = AsyncHelper.CreateContinuationTask(task, CancelWritePacket, _parser.Connection);
            }

            return task;
        }

        private void CancelWritePacket()
        {
            Debug.Assert(_cancelled, "Should not call CancelWritePacket if _cancelled is not set");

            _parser.Connection.ThreadHasParserLockForClose = true;      // In case of error, let the connection know that we are holding the lock
            try
            {
                // Send the attention and wait for the ATTN_ACK
                SendAttention();
                ResetCancelAndProcessAttention();

                // Let the caller know that we've given up
                throw SQL.OperationCancelled();
            }
            finally
            {
                _parser.Connection.ThreadHasParserLockForClose = false;
            }
        }

#pragma warning disable 420 // a reference to a volatile field will not be treated as volatile

        private Task SNIWritePacket(SNIHandle handle, SNIPacket packet, out uint sniError, bool canAccumulate, bool callerHasConnectionLock, bool asyncClose = false)
        {
            // Check for a stored exception
            Exception delayedException = Interlocked.Exchange(ref _delayedWriteAsyncCallbackException, null);
            if (delayedException != null)
            {
                throw delayedException;
            }

            Task task = null;
            _writeCompletionSource = null;
            PacketHandle packetPointer = EmptyReadPacket;
            bool sync = !_parser._asyncWrite;
            if (sync && _asyncWriteCount > 0)
            { // for example, SendAttention while there are writes pending
                Task waitForWrites = WaitForAccumulatedWrites();
                if (waitForWrites != null)
                {
                    try
                    {
                        waitForWrites.Wait();
                    }
                    catch (AggregateException ae)
                    {
                        throw ae.InnerException;
                    }
                }
                Debug.Assert(_asyncWriteCount == 0, "All async write should be finished");
            }
            if (!sync)
            {
                // Add packet to the pending list (since the callback can happen any time after we call SNIWritePacket)
                packetPointer = AddPacketToPendingList(packet);
            }

            // Async operation completion may be delayed (success pending).
            RuntimeHelpers.PrepareConstrainedRegions();
            try
            {
            }
            finally
            {
                sniError = SniNativeWrapper.SNIWritePacket(handle, packet, sync);
            }

            if (sniError == TdsEnums.SNI_SUCCESS_IO_PENDING)
            {
                Debug.Assert(!sync, "Completion should be handled in SniManagedWrapper");
                Interlocked.Increment(ref _asyncWriteCount);
                Debug.Assert(_asyncWriteCount >= 0);
                if (!canAccumulate)
                {
                    // Create completion source (for callback to complete)
                    _writeCompletionSource = new TaskCompletionSource<object>();
                    task = _writeCompletionSource.Task;

                    // Ensure that setting _writeCompletionSource completes before checking _delayedWriteAsyncCallbackException
                    Interlocked.MemoryBarrier();

                    // Check for a stored exception
                    delayedException = Interlocked.Exchange(ref _delayedWriteAsyncCallbackException, null);
                    if (delayedException != null)
                    {
                        throw delayedException;
                    }

                    // If there are no outstanding writes, see if we can shortcut and return null
                    if ((_asyncWriteCount == 0) && ((!task.IsCompleted) || (task.Exception == null)))
                    {
                        task = null;
                    }
                }
            }
#if DEBUG
            else if (!sync && !canAccumulate && SqlCommand.DebugForceAsyncWriteDelay > 0)
            {
                // Executed synchronously - callback will not be called
                TaskCompletionSource<object> completion = new TaskCompletionSource<object>();
                uint error = sniError;
                new Timer(obj =>
                {
                    try
                    {
                        if (_parser.MARSOn)
                        { // Only take reset lock on MARS.
                            CheckSetResetConnectionState(error, CallbackType.Write);
                        }

                        if (error != TdsEnums.SNI_SUCCESS)
                        {
                            SqlClientEventSource.Log.TryTraceEvent("TdsParserStateObject.SNIWritePacket | Info | State Object Id {0}, Write async returned error code {1}", _objectID, (int)error);
                            AddError(_parser.ProcessSNIError(this));
                            ThrowExceptionAndWarning(false, asyncClose);
                        }
                        AssertValidState();
                        completion.SetResult(null);
                    }
                    catch (Exception e)
                    {
                        completion.SetException(e);
                    }
                }, null, SqlCommand.DebugForceAsyncWriteDelay, Timeout.Infinite);
                task = completion.Task;
            }
#endif
            else
            {
                if (_parser.MARSOn)
                { // Only take reset lock on MARS.
                    CheckSetResetConnectionState(sniError, CallbackType.Write);
                }

                if (sniError == TdsEnums.SNI_SUCCESS)
                {
                    _lastSuccessfulIOTimer._value = DateTime.UtcNow.Ticks;

                    if (!sync)
                    {
                        // Since there will be no callback, remove the packet from the pending list
                        Debug.Assert(IsValidPacket(packetPointer), "Packet added to list has an invalid pointer, can not remove from pending list");
                        RemovePacketFromPendingList(packetPointer);
                    }
                }
                else
                {
                    SqlClientEventSource.Log.TryTraceEvent("TdsParserStateObject.SNIWritePacket | Info | State Object Id {0}, Write async returned error code {1}", _objectID, (int)sniError);
                    AddError(_parser.ProcessSNIError(this));
                    ThrowExceptionAndWarning(callerHasConnectionLock, asyncClose);
                }
                AssertValidState();
            }
            return task;
        }

#pragma warning restore 420

        internal bool IsValidPacket(PacketHandle packetPointer) => packetPointer != default;

        // Sends an attention signal - executing thread will consume attn.
        internal void SendAttention(bool mustTakeWriteLock = false, bool asyncClose = false)
        {
            if (!_attentionSent)
            {
                // Dumps contents of buffer to OOB write (currently only used for
                // attentions.  There is no body for this message
                // Doesn't touch this._outBytesUsed
                if (_parser.State == TdsParserState.Closed || _parser.State == TdsParserState.Broken)
                {
                    return;
                }

                SNIPacket attnPacket = new SNIPacket(Handle);
                _sniAsyncAttnPacket = attnPacket;

                SniNativeWrapper.SNIPacketSetData(attnPacket, SQL.AttentionHeader, TdsEnums.HEADER_LEN, null, null);

                RuntimeHelpers.PrepareConstrainedRegions();
                try
                {
                    // Dev11 #344723: SqlClient stress test suspends System_Data!Tcp::ReadSync via a call to SqlDataReader::Close
                    // Set _attentionSending to true before sending attention and reset after setting _attentionSent
                    // This prevents a race condition between receiving the attention ACK and setting _attentionSent
                    _attentionSending = true;
#if DEBUG
                    if (!s_skipSendAttention)
                    {
#endif
                        // Take lock and send attention
                        bool releaseLock = false;
                        if ((mustTakeWriteLock) && (!_parser.Connection.ThreadHasParserLockForClose))
                        {
                            releaseLock = true;
                            _parser.Connection._parserLock.Wait(canReleaseFromAnyThread: false);
                            _parser.Connection.ThreadHasParserLockForClose = true;
                        }
                        try
                        {
                            // Check again (just in case the connection was closed while we were waiting)
                            if (_parser.State == TdsParserState.Closed || _parser.State == TdsParserState.Broken)
                            {
                                return;
                            }

                            _parser._asyncWrite = false; // stop async write
                            SNIWritePacket(Handle, attnPacket, out _, canAccumulate: false, callerHasConnectionLock: false, asyncClose);
                            SqlClientEventSource.Log.TryTraceEvent("TdsParserStateObject.SendAttention | Info | State Object Id {0}, Sent Attention.", _objectID);
                        }
                        finally
                        {
                            if (releaseLock)
                            {
                                _parser.Connection.ThreadHasParserLockForClose = false;
                                _parser.Connection._parserLock.Release();
                            }
                        }
#if DEBUG
                    }
#endif

                    SetTimeoutSeconds(AttentionTimeoutSeconds); // Initialize new attention timeout of 5 seconds.
                    _attentionSent = true;
                }
                finally
                {
                    _attentionSending = false;
                }

                SqlClientEventSource.Log.TryAdvancedTraceBinEvent("TdsParserStateObject.SendAttention | INFO | ADV | State Object Id {0}, Packet sent. Out Buffer: {1}, Out Bytes Used: {2}", _objectID, _outBuff, _outBytesUsed);
                SqlClientEventSource.Log.TryTraceEvent("TdsParserStateObject.SendAttention | Info | State Object Id {0}, Attention sent to the server.", _objectID);

                AssertValidState();
            }
        }

        private Task WriteSni(bool canAccumulate)
        {
            // Prepare packet, and write to packet.
            SNIPacket packet = GetResetWritePacket();
            SniNativeWrapper.SNIPacketSetData(packet, _outBuff, _outBytesUsed, _securePasswords, _securePasswordOffsetsInBuffer);

            Debug.Assert(Parser.Connection._parserLock.ThreadMayHaveLock(), "Thread is writing without taking the connection lock");
            Task task = SNIWritePacket(Handle, packet, out _, canAccumulate, callerHasConnectionLock: true);

            // Check to see if the timeout has occurred.  This time out code is special case code to allow BCP writes to timeout. Eventually we should make all writes timeout.
            if (_bulkCopyOpperationInProgress && 0 == GetTimeoutRemaining())
            {
                _parser.Connection.ThreadHasParserLockForClose = true;
                try
                {
                    Debug.Assert(_parser.Connection != null, "SqlConnectionInternalTds handler can not be null at this point.");
                    AddError(new SqlError(TdsEnums.TIMEOUT_EXPIRED, 0x00, TdsEnums.MIN_ERROR_CLASS, _parser.Server, _parser.Connection.TimeoutErrorInternal.GetErrorMessage(), "", 0, TdsEnums.SNI_WAIT_TIMEOUT));
                    _bulkCopyWriteTimeout = true;
                    SendAttention();
                    _parser.ProcessPendingAck(this);
                    ThrowExceptionAndWarning();
                }
                finally
                {
                    _parser.Connection.ThreadHasParserLockForClose = false;
                }
            }

            // Special case logic for encryption removal.
            if (_parser.State == TdsParserState.OpenNotLoggedIn &&
                (_parser.EncryptionOptions & EncryptionOptions.OPTIONS_MASK) == EncryptionOptions.LOGIN)
            {
                // If no error occurred, and we are Open but not logged in, and
                // our encryptionOption state is login, remove the SSL Provider.
                // We only need encrypt the very first packet of the login message to the server.

                // We wanted to encrypt entire login channel, but there is
                // currently no mechanism to communicate this.  Removing encryption post 1st packet
                // is a hard-coded agreement between client and server.  We need some mechanism or
                // common change to be able to make this change in a non-breaking fashion.
                _parser.RemoveEncryption();                        // Remove the SSL Provider.
                _parser.EncryptionOptions = EncryptionOptions.OFF | (_parser.EncryptionOptions & ~EncryptionOptions.OPTIONS_MASK); // Turn encryption off.

                // Since this packet was associated with encryption, dispose and re-create.
                ClearAllWritePackets();
            }

            SniWriteStatisticsAndTracing();

            ResetBuffer();

            AssertValidState();
            return task;
        }

        internal SNIPacket GetResetWritePacket()
        {
            if (_sniPacket != null)
            {
                SniNativeWrapper.SNIPacketReset(Handle, IoType.WRITE, _sniPacket, ConsumerNumber.SNI_Consumer_SNI);
            }
            else
            {
                lock (_writePacketLockObject)
                {
                    _sniPacket = _writePacketCache.Take(Handle);
                }
            }
            return _sniPacket;
        }

        internal void ClearAllWritePackets()
        {
            if (_sniPacket != null)
            {
                _sniPacket.Dispose();
                _sniPacket = null;
            }
            lock (_writePacketLockObject)
            {
                Debug.Assert(_pendingWritePackets.Count == 0 && _asyncWriteCount == 0, "Should not clear all write packets if there are packets pending");
                _writePacketCache.Clear();
            }
        }

        private IntPtr AddPacketToPendingList(SNIPacket packet)
        {
            Debug.Assert(packet == _sniPacket, "Adding a packet other than the current packet to the pending list");
            _sniPacket = null;
            IntPtr pointer = packet.DangerousGetHandle();

            lock (_writePacketLockObject)
            {
                _pendingWritePackets.Add(pointer, packet);
            }

            return pointer;
        }

        private void RemovePacketFromPendingList(IntPtr pointer)
        {
            SNIPacket recoveredPacket;

            lock (_writePacketLockObject)
            {
                if (_pendingWritePackets.TryGetValue(pointer, out recoveredPacket))
                {
                    _pendingWritePackets.Remove(pointer);
                    _writePacketCache.Add(recoveredPacket);
                }
#if DEBUG
                else
                {
                    Debug.Assert(false, "Removing a packet from the pending list that was never added to it");
                }
#endif
            }
        }

        //////////////////////////////////////////////
        // Statistics, Tracing, and related methods //
        //////////////////////////////////////////////

        private void SniReadStatisticsAndTracing()
        {
            SqlStatistics statistics = Parser.Statistics;
            if (statistics != null)
            {
                if (statistics.WaitForReply)
                {
                    statistics.SafeIncrement(ref statistics._serverRoundtrips);
                    statistics.ReleaseAndUpdateNetworkServerTimer();
                }

                statistics.SafeAdd(ref statistics._bytesReceived, _inBytesRead);
                statistics.SafeIncrement(ref statistics._buffersReceived);
            }
        }

        private void SniWriteStatisticsAndTracing()
        {
            SqlStatistics statistics = _parser.Statistics;
            if (statistics != null)
            {
                statistics.SafeIncrement(ref statistics._buffersSent);
                statistics.SafeAdd(ref statistics._bytesSent, _outBytesUsed);
                statistics.RequestNetworkServerTimer();
            }
            if (SqlClientEventSource.Log.IsAdvancedTraceOn())
            {
                // If we have tracePassword variables set, we are flushing TDSLogin and so we need to
                // blank out password in buffer.  Buffer has already been sent to netlib, so no danger
                // of losing info.
                if (_tracePasswordOffset != 0)
                {
                    for (int i = _tracePasswordOffset; i < _tracePasswordOffset +
                        _tracePasswordLength; i++)
                    {
                        _outBuff[i] = 0;
                    }

                    // Reset state.
                    _tracePasswordOffset = 0;
                    _tracePasswordLength = 0;
                }
                if (_traceChangePasswordOffset != 0)
                {
                    for (int i = _traceChangePasswordOffset; i < _traceChangePasswordOffset +
                        _traceChangePasswordLength; i++)
                    {
                        _outBuff[i] = 0;
                    }

                    // Reset state.
                    _traceChangePasswordOffset = 0;
                    _traceChangePasswordLength = 0;
                }
            }
            SqlClientEventSource.Log.TryAdvancedTraceBinEvent("TdsParser.WritePacket | INFO | ADV | State Object Id {0}, Packet sent. Out buffer: {1}, Out Bytes Used: {2}", ObjectID, _outBuff, _outBytesUsed);
        }

        [Conditional("DEBUG")]
        private void AssertValidState()
        {
            if (_inBytesUsed < 0 || _inBytesRead < 0)
            {
                Debug.Fail($"Invalid TDS Parser State: either _inBytesUsed or _inBytesRead is negative: {_inBytesUsed}, {_inBytesRead}");
            }
            else if (_inBytesUsed > _inBytesRead)
            {
                Debug.Fail($"Invalid TDS Parser State: _inBytesUsed > _inBytesRead: {_inBytesUsed} > {_inBytesRead}");
            }

            Debug.Assert(_inBytesPacket >= 0, "Packet must not be negative");
        }


        //////////////////////////////////////////////
        // Errors and Warnings                      //
        //////////////////////////////////////////////

        /// <summary>
        /// True if there is at least one error or warning (not counting the pre-attention errors\warnings)
        /// </summary>
        internal bool HasErrorOrWarning
        {
            get
            {
                return _hasErrorOrWarning;
            }
        }

        /// <summary>
        /// Adds an error to the error collection
        /// </summary>
        /// <param name="error"></param>
        internal void AddError(SqlError error)
        {
            Debug.Assert(error != null, "Trying to add a null error");

            // Switch to sync once we see an error
            _syncOverAsync = true;

            lock (_errorAndWarningsLock)
            {
                _hasErrorOrWarning = true;
                if (_errors == null)
                {
                    _errors = new SqlErrorCollection();
                }
                _errors.Add(error);
            }
        }

        /// <summary>
        /// Gets the number of errors currently in the error collection
        /// </summary>
        internal int ErrorCount
        {
            get
            {
                int count = 0;
                lock (_errorAndWarningsLock)
                {
                    if (_errors != null)
                    {
                        count = _errors.Count;
                    }
                }
                return count;
            }
        }

        /// <summary>
        /// Adds an warning to the warning collection
        /// </summary>
        /// <param name="error"></param>
        internal void AddWarning(SqlError error)
        {
            Debug.Assert(error != null, "Trying to add a null error");

            // Switch to sync once we see a warning
            _syncOverAsync = true;

            lock (_errorAndWarningsLock)
            {
                _hasErrorOrWarning = true;
                if (_warnings == null)
                {
                    _warnings = new SqlErrorCollection();
                }
                _warnings.Add(error);
            }
        }

        /// <summary>
        /// Gets the number of warnings currently in the warning collection
        /// </summary>
        internal int WarningCount
        {
            get
            {
                int count = 0;
                lock (_errorAndWarningsLock)
                {
                    if (_warnings != null)
                    {
                        count = _warnings.Count;
                    }
                }
                return count;
            }
        }

        protected PacketHandle EmptyReadPacket => default;

        internal int PreAttentionErrorCount
        {
            get
            {
                int count = 0;
                lock (_errorAndWarningsLock)
                {
                    if (_preAttentionErrors != null)
                    {
                        count = _preAttentionErrors.Count;
                    }
                }
                return count;
            }
        }

        /// <summary>
        /// Gets the number of errors currently in the pre-attention warning collection
        /// </summary>
        internal int PreAttentionWarningCount
        {
            get
            {
                int count = 0;
                lock (_errorAndWarningsLock)
                {
                    if (_preAttentionWarnings != null)
                    {
                        count = _preAttentionWarnings.Count;
                    }
                }
                return count;
            }
        }

        /// <summary>
        /// Gets the full list of errors and warnings (including the pre-attention ones), then wipes all error and warning lists
        /// </summary>
        /// <param name="broken">If true, the connection should be broken</param>
        /// <returns>An array containing all of the errors and warnings</returns>
        internal SqlErrorCollection GetFullErrorAndWarningCollection(out bool broken)
        {
            SqlErrorCollection allErrors = new SqlErrorCollection();
            broken = false;

            lock (_errorAndWarningsLock)
            {
                _hasErrorOrWarning = false;

                // Merge all error lists, then reset them
                AddErrorsToCollection(_errors, ref allErrors, ref broken);
                AddErrorsToCollection(_warnings, ref allErrors, ref broken);
                _errors = null;
                _warnings = null;

                // We also process the pre-attention error lists here since, if we are here and they are populated, then an error occurred while sending attention so we should show the errors now (otherwise they'd be lost)
                AddErrorsToCollection(_preAttentionErrors, ref allErrors, ref broken);
                AddErrorsToCollection(_preAttentionWarnings, ref allErrors, ref broken);
                _preAttentionErrors = null;
                _preAttentionWarnings = null;
            }

            return allErrors;
        }

        private void AddErrorsToCollection(SqlErrorCollection inCollection, ref SqlErrorCollection collectionToAddTo, ref bool broken)
        {
            if (inCollection != null)
            {
                foreach (SqlError error in inCollection)
                {
                    collectionToAddTo.Add(error);
                    broken |= (error.Class >= TdsEnums.FATAL_ERROR_CLASS);
                }
            }
        }

        /// <summary>
        /// Stores away current errors and warnings so that an attention can be processed
        /// </summary>
        internal void StoreErrorAndWarningForAttention()
        {
            lock (_errorAndWarningsLock)
            {
                Debug.Assert(_preAttentionErrors == null && _preAttentionWarnings == null, "Can't store errors for attention because there are already errors stored");

                _hasErrorOrWarning = false;

                _preAttentionErrors = _errors;
                _preAttentionWarnings = _warnings;

                _errors = null;
                _warnings = null;
            }
        }

        /// <summary>
        /// Restores errors and warnings that were stored in order to process an attention
        /// </summary>
        internal void RestoreErrorAndWarningAfterAttention()
        {
            lock (_errorAndWarningsLock)
            {
                Debug.Assert(_errors == null && _warnings == null, "Can't restore errors after attention because there are already other errors");

                _hasErrorOrWarning = (((_preAttentionErrors != null) && (_preAttentionErrors.Count > 0)) || ((_preAttentionWarnings != null) && (_preAttentionWarnings.Count > 0)));

                _errors = _preAttentionErrors;
                _warnings = _preAttentionWarnings;

                _preAttentionErrors = null;
                _preAttentionWarnings = null;
            }
        }

        /// <summary>
        /// Checks if an error is stored in _error and, if so, throws an error
        /// </summary>
        internal void CheckThrowSNIException()
        {
            if (HasErrorOrWarning)
            {
                ThrowExceptionAndWarning();
            }
        }

        /// <summary>
        /// Debug Only: Ensures that the TdsParserStateObject has no lingering state and can safely be re-used
        /// </summary>
        [Conditional("DEBUG")]
        internal void AssertStateIsClean()
        {
            // If our TdsParser is closed or broken, then we don't really care about our state
            TdsParser parser = _parser;
            if ((parser != null) && (parser.State != TdsParserState.Closed) && (parser.State != TdsParserState.Broken))
            {
                // Async reads
                Debug.Assert(_snapshot == null && _snapshotStatus == SnapshotStatus.NotActive, "StateObj has leftover snapshot state");
                Debug.Assert(!_asyncReadWithoutSnapshot, "StateObj has AsyncReadWithoutSnapshot still enabled");
                Debug.Assert(_executionContext == null, "StateObj has a stored execution context from an async read");
                // Async writes
                Debug.Assert(_asyncWriteCount == 0, "StateObj still has outstanding async writes");
                Debug.Assert(_delayedWriteAsyncCallbackException == null, "StateObj has an unobserved exceptions from an async write");
                // Attention\Cancellation\Timeouts
                Debug.Assert(!HasReceivedAttention && !_attentionSent && !_attentionSending, $"StateObj is still dealing with attention: Sent: {_attentionSent}, Received: {HasReceivedAttention}, Sending: {_attentionSending}");
                Debug.Assert(!_cancelled, "StateObj still has cancellation set");
                Debug.Assert(_timeoutState == TimeoutState.Stopped, "StateObj still has internal timeout set");
                // Errors and Warnings
                Debug.Assert(!_hasErrorOrWarning, "StateObj still has stored errors or warnings");
            }
        }

#if DEBUG
        internal void CompletePendingReadWithSuccess(bool resetForcePendingReadsToWait)
        {
            TaskCompletionSource<object> realNetworkPacketTaskSource = _realNetworkPacketTaskSource;
            TaskCompletionSource<object> networkPacketTaskSource = _networkPacketTaskSource;

            Debug.Assert(s_forcePendingReadsToWaitForUser, "Not forcing pends to wait for user - can't force complete");
            Debug.Assert(networkPacketTaskSource != null, "No pending read to complete");

            try
            {
                if (realNetworkPacketTaskSource != null)
                {
                    // Wait for the real read to complete
                    realNetworkPacketTaskSource.Task.Wait();
                }
            }
            finally
            {
                if (networkPacketTaskSource != null)
                {
                    if (resetForcePendingReadsToWait)
                    {
                        s_forcePendingReadsToWaitForUser = false;
                    }

                    networkPacketTaskSource.TrySetResult(null);
                }
            }
        }

        internal void CompletePendingReadWithFailure(int errorCode, bool resetForcePendingReadsToWait)
        {
            TaskCompletionSource<object> realNetworkPacketTaskSource = _realNetworkPacketTaskSource;
            TaskCompletionSource<object> networkPacketTaskSource = _networkPacketTaskSource;

            Debug.Assert(s_forcePendingReadsToWaitForUser, "Not forcing pends to wait for user - can't force complete");
            Debug.Assert(networkPacketTaskSource != null, "No pending read to complete");

            try
            {
                if (realNetworkPacketTaskSource != null)
                {
                    // Wait for the real read to complete
                    realNetworkPacketTaskSource.Task.Wait();
                }
            }
            finally
            {
                if (networkPacketTaskSource != null)
                {
                    if (resetForcePendingReadsToWait)
                    {
                        s_forcePendingReadsToWaitForUser = false;
                    }

                    AddError(new SqlError(errorCode, 0x00, TdsEnums.FATAL_ERROR_CLASS, _parser.Server, string.Empty, string.Empty, 0));
                    try
                    {
                        ThrowExceptionAndWarning();
                    }
                    catch (Exception ex)
                    {
                        networkPacketTaskSource.TrySetException(ex);
                    }
                }
            }
        }
#endif

        internal void CloneCleanupAltMetaDataSetArray()
        {
            if (_snapshot != null)
            {
                _snapshot.CloneCleanupAltMetaDataSetArray();
            }
        }


        sealed partial class StateSnapshot
        {

        }
    }
}<|MERGE_RESOLUTION|>--- conflicted
+++ resolved
@@ -535,62 +535,7 @@
 
         private uint GetSniPacket(PacketHandle packet, ref uint dataSize)
         {
-<<<<<<< HEAD
             return SNINativeMethodWrapper.SNIPacketGetData(packet, _inBuff, ref dataSize);
-=======
-            if (error != 0)
-            {
-                if ((_parser.State == TdsParserState.Closed) || (_parser.State == TdsParserState.Broken))
-                {
-                    // Do nothing with callback if closed or broken and error not 0 - callback can occur
-                    // after connection has been closed.  PROBLEM IN NETLIB - DESIGN FLAW.
-                    return;
-                }
-
-                AddError(_parser.ProcessSNIError(this));
-                AssertValidState();
-            }
-            else
-            {
-                uint dataSize = 0;
-
-                uint getDataError = SniNativeWrapper.SNIPacketGetData(packet, _inBuff, ref dataSize);
-
-                if (getDataError == TdsEnums.SNI_SUCCESS)
-                {
-                    if (_inBuff.Length < dataSize)
-                    {
-                        Debug.Assert(true, "Unexpected dataSize on Read");
-                        throw SQL.InvalidInternalPacketSize(StringsHelper.GetString(Strings.SqlMisc_InvalidArraySizeMessage));
-                    }
-
-                    _lastSuccessfulIOTimer._value = DateTime.UtcNow.Ticks;
-                    _inBytesRead = (int)dataSize;
-                    _inBytesUsed = 0;
-
-                    if (_snapshot != null)
-                    {
-                        _snapshot.AppendPacketData(_inBuff, _inBytesRead);
-                        if (_snapshotReplay)
-                        {
-                            _snapshot.MoveNext();
-#if DEBUG
-                            _snapshot.AssertCurrent();
-#endif
-                        }
-                    }
-
-                    SniReadStatisticsAndTracing();
-                    SqlClientEventSource.Log.TryAdvancedTraceBinEvent("TdsParser.ReadNetworkPacketAsyncCallback | INFO | ADV | State Object Id {0}, Packet read. In Buffer: {1}, In Bytes Read: {2}", ObjectID, _inBuff, _inBytesRead);
-
-                    AssertValidState();
-                }
-                else
-                {
-                    throw SQL.ParsingError(ParsingErrorState.ProcessSniPacketFailed);
-                }
-            }
->>>>>>> 986cdb94
         }
 
         private void ChangeNetworkPacketTimeout(int dueTime, int period)
