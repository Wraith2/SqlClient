﻿// Licensed to the .NET Foundation under one or more agreements.
// The .NET Foundation licenses this file to you under the MIT license.
// See the LICENSE file in the project root for more information.

using System;
using System.Collections.Generic;
using System.Diagnostics;
using System.Reflection;
using Microsoft.Data.SqlClient.Tests;

namespace Microsoft.Data.SqlClient
{
#if NETFRAMEWORK
    using PacketHandle = IntPtr; 
#elif NETCOREAPP
    internal struct PacketHandle
    {
    }
#endif
    internal partial class TdsParserStateObject
    {
        internal int ObjectID = 1;

        internal class SQL
        {
            internal static Exception InvalidInternalPacketSize(string v) => throw new Exception(v ?? nameof(InvalidInternalPacketSize));

            internal static Exception ParsingError(ParsingErrorState state) => throw new Exception(state.ToString());
        }

        internal static class SqlClientEventSource
        {
            internal static class Log
            {
                internal static void TryAdvancedTraceBinEvent(string message, params object[] values)
                {
                }
            }
        }

        private enum SnapshotStatus
        {
            NotActive,
            ReplayStarting,
            ReplayRunning
        }

        internal enum TdsParserState
        {
            Closed,
            OpenNotLoggedIn,
            OpenLoggedIn,
            Broken,
        }

        private uint GetSniPacket(PacketHandle packet, ref uint dataSize)
        {
            return SniPacketGetData(packet, _inBuff, ref dataSize);
        }

        private class StringsHelper
        {
            internal static string GetString(string sqlMisc_InvalidArraySizeMessage) => Strings.SqlMisc_InvalidArraySizeMessage;
        }

        internal class Strings
        {
            internal static string SqlMisc_InvalidArraySizeMessage = nameof(SqlMisc_InvalidArraySizeMessage);

        }

        public class Parser
        {
            internal object ProcessSNIError(TdsParserStateObject tdsParserStateObject) => "ProcessSNIError";
            public TdsParserState State = TdsParserState.OpenLoggedIn;
        }

        sealed internal class LastIOTimer
        {
            internal long _value;
        }

        internal sealed class Snapshot
        {
            public List<PacketData> List;

            public Snapshot() => List = new List<PacketData>();
            [DebuggerStepThrough]
            internal void AssertCurrent() { }
            [DebuggerStepThrough]
            internal void AppendPacketData(byte[] buffer, int read) => List.Add(new PacketData(buffer, 0, read));
            [DebuggerStepThrough]
            internal void MoveNext()
            {

            }
        }

        public List<PacketData> Input;
        public PacketData Current;
        public bool IsAsync { get => _snapshot != null; }

        public int _packetSize;

        internal Snapshot _snapshot;
        public int _inBytesRead;
        public int _inBytesUsed;
        public byte[] _inBuff;
        [DebuggerStepThrough]
        public TdsParserStateObject(List<PacketData> input, int packetSize, bool isAsync)
        {
            _packetSize = packetSize;
            _inBuff = new byte[_packetSize];
            Input = input;
            if (isAsync)
            {
                _snapshot = new Snapshot();
            }
        }
        [DebuggerStepThrough]
        private uint SniPacketGetData(PacketHandle packet, byte[] inBuff, ref uint dataSize)
        {
            Span<byte> target = inBuff.AsSpan(0, _packetSize);
            Span<byte> source = Current.Array.AsSpan(Current.Start, Current.Length);
            source.CopyTo(target);
            dataSize = (uint)Current.Length;
            return TdsEnums.SNI_SUCCESS;
        }

        [DebuggerStepThrough]
        void SetBuffer(byte[] buffer, int inBytesUsed, int inBytesRead)
        {
            _inBuff = buffer;
            _inBytesUsed = inBytesUsed;
            _inBytesRead = inBytesRead;
        }

        //  stubs
        private LastIOTimer _lastSuccessfulIOTimer = new LastIOTimer();
        private Parser _parser = new Parser();
        private SnapshotStatus _snapshotStatus = SnapshotStatus.NotActive;

        [DebuggerStepThrough]
        private void SniReadStatisticsAndTracing() { }
        [DebuggerStepThrough]
        private void AssertValidState() { }

        [DebuggerStepThrough]
        private void AddError(object value) => throw new Exception(value as string ?? "AddError");

        internal static class LocalAppContextSwitches
        {
            public static bool UseCompatibilityProcessSni
            {
                get
                {
                    var switchesType = typeof(SqlCommand).Assembly.GetType("Microsoft.Data.SqlClient.LocalAppContextSwitches");

                    return (bool)switchesType.GetProperty(nameof(UseCompatibilityProcessSni), BindingFlags.Public | BindingFlags.Static).GetValue(null);
                }
            }

            public static bool UseCompatibilityAsyncBehaviour
            {
                get
                {
                    var switchesType = typeof(SqlCommand).Assembly.GetType("Microsoft.Data.SqlClient.LocalAppContextSwitches");

                    return (bool)switchesType.GetProperty(nameof(UseCompatibilityAsyncBehaviour), BindingFlags.Public | BindingFlags.Static).GetValue(null);
                }
            }
        }

<<<<<<< HEAD

#if NETFRAMEWORK
=======
        #if NETFRAMEWORK
>>>>>>> 6ea87f0f
        private SniNativeWrapperImpl _native;
        internal SniNativeWrapperImpl SniNativeWrapper
        {
            get
            {
                if (_native == null)
                {
                    _native = new SniNativeWrapperImpl(this);
                }
                return _native;
            }
        }

        internal class SniNativeWrapperImpl
        {
            private readonly TdsParserStateObject _parent;
            internal SniNativeWrapperImpl(TdsParserStateObject parent) => _parent = parent;

            internal uint SniPacketGetData(PacketHandle packet, byte[] inBuff, ref uint dataSize) => _parent.SniPacketGetData(packet, inBuff, ref dataSize);
        }
        #endif
    }

    internal static class TdsEnums
    {
        public const uint SNI_SUCCESS = 0;        // The operation completed successfully.
        // header constants
        public const int HEADER_LEN = 8;
        public const int HEADER_LEN_FIELD_OFFSET = 2;
        public const int SPID_OFFSET = 4;
    }

    internal enum ParsingErrorState
    {
        CorruptedTdsStream = 18,
        ProcessSniPacketFailed = 19,
    }
}<|MERGE_RESOLUTION|>--- conflicted
+++ resolved
@@ -171,12 +171,7 @@
             }
         }
 
-<<<<<<< HEAD
-
-#if NETFRAMEWORK
-=======
         #if NETFRAMEWORK
->>>>>>> 6ea87f0f
         private SniNativeWrapperImpl _native;
         internal SniNativeWrapperImpl SniNativeWrapper
         {
